--- conflicted
+++ resolved
@@ -29,15 +29,9 @@
 ) => {
   const rules: any = {
     validate: (value: string) => {
-<<<<<<< HEAD
       const password = getValues().password || getValues().new_password
       return value === password ? true : "The passwords do not match"
     },
-=======
-      const password = getValues().password || getValues().new_password;
-      return value === password ? true : "The passwords do not match";
-    }
->>>>>>> 6e067423
   }
 
   if (isRequired) {
