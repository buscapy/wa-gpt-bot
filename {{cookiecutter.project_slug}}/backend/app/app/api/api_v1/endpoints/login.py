from datetime import timedelta

from fastapi import APIRouter, Body, Depends, HTTPException
from fastapi.security import OAuth2PasswordRequestForm
from sqlalchemy.orm import Session

from app import crud
from app.api.utils.db import get_db
from app.api.utils.security import get_current_user
from app.core.config import settings
from app.core.jwt import create_access_token
from app.core.security import get_password_hash
from app.models.user import User as DBUser
from app.schemas.msg import Msg
from app.schemas.token import Token
from app.schemas.user import User
from app.utils import (
    generate_password_reset_token,
    send_reset_password_email,
    verify_password_reset_token,
)

router = APIRouter()


@router.post("/login/access-token", response_model=Token)
def login_access_token(
    db: Session = Depends(get_db), form_data: OAuth2PasswordRequestForm = Depends()
):
    """
    OAuth2 compatible token login, get an access token for future requests
    """
    user = crud.user.authenticate(
        db, email=form_data.username, password=form_data.password
    )
    if not user:
        raise HTTPException(status_code=400, detail="Incorrect email or password")
    elif not crud.user.is_active(user):
        raise HTTPException(status_code=400, detail="Inactive user")
    access_token_expires = timedelta(minutes=settings.ACCESS_TOKEN_EXPIRE_MINUTES)
    return {
        "access_token": create_access_token(
            data={"user_id": user.id}, expires_delta=access_token_expires
        ),
        "token_type": "bearer",
    }


@router.post("/login/test-token", response_model=User)
def test_token(current_user: DBUser = Depends(get_current_user)):
    """
    Test access token
    """
    return current_user


@router.post("/password-recovery/{email}", response_model=Msg)
def recover_password(email: str, db: Session = Depends(get_db)):
    """
    Password Recovery
    """
    user = crud.user.get_by_email(db, email=email)

    if not user:
        raise HTTPException(
            status_code=404,
            detail="The user with this username does not exist in the system.",
        )
    password_reset_token = generate_password_reset_token(email=email)
    send_reset_password_email(
        email_to=user.email, email=email, token=password_reset_token
    )
    return {"msg": "Password recovery email sent"}


<<<<<<< HEAD
@router.post("/reset-password/", response_model=Msg)
def reset_password(token: str = Body(...), new_password: str = Body(...), db: Session = Depends(get_db)):
=======
@router.post("/reset-password/", tags=["login"], response_model=Msg)
def reset_password(
    token: str = Body(...), new_password: str = Body(...), db: Session = Depends(get_db)
):
>>>>>>> 4bd791c1
    """
    Reset password
    """
    email = verify_password_reset_token(token)
    if not email:
        raise HTTPException(status_code=400, detail="Invalid token")
    user = crud.user.get_by_email(db, email=email)
    if not user:
        raise HTTPException(
            status_code=404,
            detail="The user with this username does not exist in the system.",
        )
    elif not crud.user.is_active(user):
        raise HTTPException(status_code=400, detail="Inactive user")
    hashed_password = get_password_hash(new_password)
    user.hashed_password = hashed_password
    db.add(user)
    db.commit()
    return {"msg": "Password updated successfully"}<|MERGE_RESOLUTION|>--- conflicted
+++ resolved
@@ -73,15 +73,10 @@
     return {"msg": "Password recovery email sent"}
 
 
-<<<<<<< HEAD
 @router.post("/reset-password/", response_model=Msg)
-def reset_password(token: str = Body(...), new_password: str = Body(...), db: Session = Depends(get_db)):
-=======
-@router.post("/reset-password/", tags=["login"], response_model=Msg)
 def reset_password(
     token: str = Body(...), new_password: str = Body(...), db: Session = Depends(get_db)
 ):
->>>>>>> 4bd791c1
     """
     Reset password
     """
