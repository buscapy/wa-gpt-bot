from typing import Any

from fastapi import APIRouter, Depends, HTTPException
from sqlmodel import col, delete, func, select

from app import crud
from app.api.deps import (
    CurrentUser,
    SessionDep,
    get_current_active_superuser,
)
from app.core.config import settings
from app.core.security import get_password_hash, verify_password
from app.models import (
    Item,
    Message,
    UpdatePassword,
    User,
    UserCreate,
    UserPublic,
    UserRegister,
    UsersPublic,
    UserUpdate,
    UserUpdateMe,
)
from app.utils import generate_new_account_email, send_email

router = APIRouter()


@router.get(
    "/",
    dependencies=[Depends(get_current_active_superuser)],
    response_model=UsersPublic,
)
def read_users(session: SessionDep, skip: int = 0, limit: int = 100) -> Any:
    """
    Retrieve users.
    """

    count_statement = select(func.count()).select_from(User)
    count = session.exec(count_statement).one()

    statement = select(User).offset(skip).limit(limit)
    users = session.exec(statement).all()

    return UsersPublic(data=users, count=count)


@router.post(
    "/", dependencies=[Depends(get_current_active_superuser)], response_model=UserPublic
)
def create_user(*, session: SessionDep, user_in: UserCreate) -> Any:
    """
    Create new user.
    """
    user = crud.get_user_by_email(session=session, email=user_in.email)
    if user:
        raise HTTPException(
            status_code=400,
            detail="The user with this email already exists in the system.",
        )

    user = crud.create_user(session=session, user_create=user_in)
    if settings.emails_enabled and user_in.email:
        email_data = generate_new_account_email(
            email_to=user_in.email, username=user_in.email, password=user_in.password
        )
        send_email(
            email_to=user_in.email,
            subject=email_data.subject,
            html_content=email_data.html_content,
        )
    return user


@router.patch("/me", response_model=UserPublic)
def update_user_me(
    *, session: SessionDep, user_in: UserUpdateMe, current_user: CurrentUser
) -> Any:
    """
    Update own user.
    """

    if user_in.email:
        existing_user = crud.get_user_by_email(session=session, email=user_in.email)
        if existing_user and existing_user.id != current_user.id:
            raise HTTPException(
                status_code=409, detail="User with this email already exists"
            )
    user_data = user_in.model_dump(exclude_unset=True)
    current_user.sqlmodel_update(user_data)
    session.add(current_user)
    session.commit()
    session.refresh(current_user)
    return current_user


@router.patch("/me/password", response_model=Message)
def update_password_me(
    *, session: SessionDep, body: UpdatePassword, current_user: CurrentUser
) -> Any:
    """
    Update own password.
    """
    if not verify_password(body.current_password, current_user.hashed_password):
        raise HTTPException(status_code=400, detail="Incorrect password")
    if body.current_password == body.new_password:
        raise HTTPException(
            status_code=400, detail="New password cannot be the same as the current one"
        )
    hashed_password = get_password_hash(body.new_password)
    current_user.hashed_password = hashed_password
    session.add(current_user)
    session.commit()
    return Message(message="Password updated successfully")


<<<<<<< HEAD
@router.get("/me", response_model=UserPublic)
def read_user_me(session: SessionDep, current_user: CurrentUser) -> Any:
=======
@router.get("/me", response_model=UserOut)
def read_user_me(current_user: CurrentUser) -> Any:
>>>>>>> 1105ea4c
    """
    Get current user.
    """
    return current_user


@router.post("/signup", response_model=UserPublic)
def register_user(session: SessionDep, user_in: UserRegister) -> Any:
    """
    Create new user without the need to be logged in.
    """
    if not settings.USERS_OPEN_REGISTRATION:
        raise HTTPException(
            status_code=403,
            detail="Open user registration is forbidden on this server",
        )
    user = crud.get_user_by_email(session=session, email=user_in.email)
    if user:
        raise HTTPException(
            status_code=400,
            detail="The user with this email already exists in the system",
        )
    user_create = UserCreate.model_validate(user_in)
    user = crud.create_user(session=session, user_create=user_create)
    return user


@router.get("/{user_id}", response_model=UserPublic)
def read_user_by_id(
    user_id: int, session: SessionDep, current_user: CurrentUser
) -> Any:
    """
    Get a specific user by id.
    """
    user = session.get(User, user_id)
    if user == current_user:
        return user
    if not current_user.is_superuser:
        raise HTTPException(
            status_code=403,
            detail="The user doesn't have enough privileges",
        )
    return user


@router.patch(
    "/{user_id}",
    dependencies=[Depends(get_current_active_superuser)],
    response_model=UserPublic,
)
def update_user(
    *,
    session: SessionDep,
    user_id: int,
    user_in: UserUpdate,
) -> Any:
    """
    Update a user.
    """

    db_user = session.get(User, user_id)
    if not db_user:
        raise HTTPException(
            status_code=404,
            detail="The user with this id does not exist in the system",
        )
    if user_in.email:
        existing_user = crud.get_user_by_email(session=session, email=user_in.email)
        if existing_user and existing_user.id != user_id:
            raise HTTPException(
                status_code=409, detail="User with this email already exists"
            )

    db_user = crud.update_user(session=session, db_user=db_user, user_in=user_in)
    return db_user


@router.delete("/{user_id}")
def delete_user(
    session: SessionDep, current_user: CurrentUser, user_id: int
) -> Message:
    """
    Delete a user.
    """
    user = session.get(User, user_id)
    if not user:
        raise HTTPException(status_code=404, detail="User not found")
    elif user != current_user and not current_user.is_superuser:
        raise HTTPException(
            status_code=403, detail="The user doesn't have enough privileges"
        )
    elif user == current_user and current_user.is_superuser:
        raise HTTPException(
            status_code=403, detail="Super users are not allowed to delete themselves"
        )

    statement = delete(Item).where(col(Item.owner_id) == user_id)
    session.exec(statement)  # type: ignore
    session.delete(user)
    session.commit()
    return Message(message="User deleted successfully")<|MERGE_RESOLUTION|>--- conflicted
+++ resolved
@@ -116,13 +116,8 @@
     return Message(message="Password updated successfully")
 
 
-<<<<<<< HEAD
 @router.get("/me", response_model=UserPublic)
-def read_user_me(session: SessionDep, current_user: CurrentUser) -> Any:
-=======
-@router.get("/me", response_model=UserOut)
 def read_user_me(current_user: CurrentUser) -> Any:
->>>>>>> 1105ea4c
     """
     Get current user.
     """
